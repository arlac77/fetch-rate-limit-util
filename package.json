--- conflicted
+++ resolved
@@ -28,11 +28,7 @@
     "lint:docs": "documentation lint ./src/**/*.mjs"
   },
   "devDependencies": {
-<<<<<<< HEAD
-    "ava": "^4.0.0",
-=======
     "ava": "^4.1.0",
->>>>>>> 01dcd3ae
     "c8": "^7.11.0",
     "documentation": "^13.2.5",
     "semantic-release": "^19.0.2"
